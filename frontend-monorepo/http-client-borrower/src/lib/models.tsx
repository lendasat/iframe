--- conflicted
+++ resolved
@@ -189,7 +189,34 @@
   timestamp: Date;
 }
 
-<<<<<<< HEAD
+export interface OriginationFee {
+  from_month: number;
+  to_month: number;
+  fee: number;
+}
+
+export class OriginationFeeHelper {
+  static isRelevant(originationFee: OriginationFee, contractDuration: number): boolean {
+    return originationFee.from_month <= contractDuration && originationFee.to_month > contractDuration;
+  }
+}
+
+export function findBestOriginationFee(
+  originationFees: OriginationFee[],
+  contractDuration: number,
+): number {
+  const relevantFees = originationFees.filter(fee => OriginationFeeHelper.isRelevant(fee, contractDuration));
+
+  if (relevantFees.length === 0) {
+    return 0.01;
+  }
+
+  const bestFee = relevantFees.reduce((bestFee, currentFee) => {
+    return currentFee.fee < bestFee.fee ? currentFee : bestFee;
+  });
+  return bestFee.fee;
+}
+
 export interface UserCardDetail {
   id: number;
   balance: number;
@@ -217,32 +244,4 @@
 export enum CardTransactionType {
   IncomingLoan = "incoming Loan",
   Payment = "payment",
-=======
-export interface OriginationFee {
-  from_month: number;
-  to_month: number;
-  fee: number;
-}
-
-export class OriginationFeeHelper {
-  static isRelevant(originationFee: OriginationFee, contractDuration: number): boolean {
-    return originationFee.from_month <= contractDuration && originationFee.to_month > contractDuration;
-  }
-}
-
-export function findBestOriginationFee(
-  originationFees: OriginationFee[],
-  contractDuration: number,
-): number {
-  const relevantFees = originationFees.filter(fee => OriginationFeeHelper.isRelevant(fee, contractDuration));
-
-  if (relevantFees.length === 0) {
-    return 0.01;
-  }
-
-  const bestFee = relevantFees.reduce((bestFee, currentFee) => {
-    return currentFee.fee < bestFee.fee ? currentFee : bestFee;
-  });
-  return bestFee.fee;
->>>>>>> e14988e7
 }