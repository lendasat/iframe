--- conflicted
+++ resolved
@@ -39,24 +39,16 @@
   logout: () => Promise<void>;
 }
 
-<<<<<<< HEAD
-export const Layout: React.FC<LayoutProps> = ({ children, menuItems, backendVersion, user, logout }) => {
-  const versionString = `${backendVersion.version}-${backendVersion.commit_hash.substring(0, 5)}`;
-  const [toggled, setToggled] = React.useState(false);
-  const [broken, setBroken] = React.useState(false);
-  const [collapsed, setCollapsed] = React.useState(false);
-=======
 export interface User {
   name: string;
   email: string;
 }
 
-export const Layout: FC<LayoutProps> = ({ children, menuItems, theme, backendVersion, user, logout }) => {
+export const Layout: FC<LayoutProps> = ({ children, menuItems, backendVersion, user, logout }) => {
   const versionString = `${backendVersion.version}-${backendVersion.commit_hash.substring(0, 5)}`;
   const [toggled, setToggled] = useState(false);
   const [broken, setBroken] = useState(false);
   const [collapsed, setCollapsed] = useState(false);
->>>>>>> 4fd4c1a8
 
   return (
     <div
